--- conflicted
+++ resolved
@@ -139,11 +139,7 @@
                             "importing from source, this is expected.")
                     warn(ConfigurationDefaultMissingWarning(wmsg))
                     del e
-<<<<<<< HEAD
                 except Exception:
-                    raise orig_error
-=======
-                except:
                     raise orig_error
 
 # This is to monkey-patch around a config system bug in astropy 1.0.1.
@@ -179,5 +175,4 @@
         # Don't apply the same monkey patch twice
         if (configuration.ConfigItem.__init__.__name__ !=
             '_monkey_patch_1_0_1_ConfigItem__init__'):
-            configuration.ConfigItem.__init__ = _monkey_patch_1_0_1_ConfigItem__init__
->>>>>>> 26c5a95b
+            configuration.ConfigItem.__init__ = _monkey_patch_1_0_1_ConfigItem__init__