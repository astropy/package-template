--- conflicted
+++ resolved
@@ -1,6 +1,6 @@
 language: python
 python:
-    - "3.6.4"
+    - "3.6.5"
 
 git:
     submodules: false
@@ -80,22 +80,11 @@
         # line to use the X virtual framebuffer.
         # - SETUP_XVFB=True
 
-<<<<<<< HEAD
 #    matrix:
 #        # Make sure that egg_info works without dependencies
 #        - PYTHON_VERSION=3.6 SETUP_CMD='egg_info'
 
 #matrix:
-=======
-    matrix:
-        # Make sure that egg_info works without dependencies
-        - PYTHON_VERSION=2.7 SETUP_CMD='egg_info'
-        - PYTHON_VERSION=3.5 SETUP_CMD='egg_info'
-        - PYTHON_VERSION=3.6 SETUP_CMD='egg_info'
-
-
-matrix:
->>>>>>> aa589fa1
 
     # Don't wait for allowed failures
 #    fast_finish: true
@@ -127,16 +116,6 @@
         # time.
 #        - os: linux
 #          env: PYTHON_VERSION=3.6 NUMPY_VERSION=1.14
-
-<<<<<<< HEAD
-=======
-        - os: linux
-          env: PYTHON_VERSION=3.5 NUMPY_VERSION=1.10
-        - os: linux
-          env: PYTHON_VERSION=3.5 NUMPY_VERSION=1.11
-        - os: linux
-          env: NUMPY_VERSION=1.12
->>>>>>> aa589fa1
 
         # Try numpy pre-release
 #        - os: linux
